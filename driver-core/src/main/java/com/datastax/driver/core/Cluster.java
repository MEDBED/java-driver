/*
 *      Copyright (C) 2012 DataStax Inc.
 *
 *   Licensed under the Apache License, Version 2.0 (the "License");
 *   you may not use this file except in compliance with the License.
 *   You may obtain a copy of the License at
 *
 *      http://www.apache.org/licenses/LICENSE-2.0
 *
 *   Unless required by applicable law or agreed to in writing, software
 *   distributed under the License is distributed on an "AS IS" BASIS,
 *   WITHOUT WARRANTIES OR CONDITIONS OF ANY KIND, either express or implied.
 *   See the License for the specific language governing permissions and
 *   limitations under the License.
 */
package com.datastax.driver.core;

import java.net.InetAddress;
import java.net.UnknownHostException;
import java.util.*;
import java.util.concurrent.*;
import java.util.concurrent.atomic.AtomicBoolean;

import com.google.common.collect.HashMultimap;
import com.google.common.collect.SetMultimap;
import com.google.common.util.concurrent.ThreadFactoryBuilder;

import org.apache.cassandra.utils.MD5Digest;
import org.apache.cassandra.transport.Event;
import org.apache.cassandra.transport.Message;
import org.apache.cassandra.transport.messages.EventMessage;
import org.apache.cassandra.transport.messages.PrepareMessage;

import com.datastax.driver.core.exceptions.*;
import com.datastax.driver.core.policies.*;

import org.slf4j.Logger;
import org.slf4j.LoggerFactory;

/**
 * information and known state of a Cassandra cluster.
 * <p>
 * This is the main entry point of the driver. A simple example of access to a
 * Cassandra cluster would be:
 * <pre>
 *   Cluster cluster = Cluster.builder().addContactPoint("192.168.0.1").build();
 *   Session session = cluster.connect("db1");
 *
 *   for (Row row : session.execute("SELECT * FROM table1"))
 *       // do something ...
 * </pre>
 * <p>
<<<<<<< HEAD
 * A cluster object maintains a permanent connection to one of the cluster nodes
 * which it uses solely to maintain informations on the state and current
=======
 * A cluster object maintains a permanent connection to one of the cluster node
 * that it uses solely to maintain information on the state and current
>>>>>>> 9de8b5db
 * topology of the cluster. Using the connection, the driver will discover all
 * the nodes currently in the cluster as well as new nodes joining the cluster
 * subsequently.
 */
public class Cluster {

    private static final Logger logger = LoggerFactory.getLogger(Cluster.class);

    final Manager manager;

    private Cluster(List<InetAddress> contactPoints, Configuration configuration) {
        this.manager = new Manager(contactPoints, configuration);
        this.manager.init();
    }

    /**
     * Build a new cluster based on the provided initializer.
     * <p>
     * Note that for building a cluster programmatically, Cluster.Builder
     * provides a slightly less verbose shortcut with {@link Builder#build}.
     * <p>
     * Also note that that all the contact points provided by {@code
     * initializer} must share the same port.
     *
     * @param initializer the Cluster.Initializer to use
     * @return the newly created Cluster instance
     *
     * @throws NoHostAvailableException if no host amongst the contact points
     * can be reached.
     * @throws IllegalArgumentException if the list of contact points provided
     * by {@code initializer} is empty or if not all those contact points have the same port.
<<<<<<< HEAD
     * @throws AuthenticationException if an authentication error occurs
     * while contacting the initial contact points.
=======
     * @throws AuthenticationException if while contacting the initial
     * contact points an authentication error occurs.
>>>>>>> 9de8b5db
     */
    public static Cluster buildFrom(Initializer initializer) {
        List<InetAddress> contactPoints = initializer.getContactPoints();
        if (contactPoints.isEmpty())
            throw new IllegalArgumentException("Cannot build a cluster without contact points");

        return new Cluster(contactPoints, initializer.getConfiguration());
    }

    /**
     * Creates a new {@link Cluster.Builder} instance.
     * <p>
     * This is a convenenience method for {@code new Cluster.Builder()}.
     *
     * @return the new cluster builder.
     */
    public static Cluster.Builder builder() {
        return new Cluster.Builder();
    }

    /**
     * Creates a new session on this cluster.
     *
     * @return a new session on this cluster sets to no keyspace.
     */
    public Session connect() {
        return manager.newSession();
    }

    /**
     * Creates a new session on this cluster and sets the keyspace to the provided one.
     *
     * @param keyspace The name of the keyspace to use for the created
     * {@code Session}.
     * @return a new session on this cluster sets to keyspace
     * {@code keyspaceName}.
     *
     * @throws NoHostAvailableException if no host can be contacted to set the
     * {@code keyspace}.
     */
    public Session connect(String keyspace) {
        Session session = connect();
        session.manager.setKeyspace(keyspace);
        return session;
    }

    /**
     * Returns read-only metadata on the connected cluster.
     * <p>
     * This includes the known nodes with their status as seen by the driver,
     * as well as the schema definitions.
     *
     * @return the cluster metadata.
     */
    public Metadata getMetadata() {
        return manager.metadata;
    }

    /**
     * The cluster configuration.
     *
     * @return the cluster configuration.
     */
    public Configuration getConfiguration() {
        return manager.configuration;
    }

    /**
     * The cluster metrics.
     *
     * @return the cluster metrics, or {@code null} if metrics collection has
     * been disabled (see {@link Configuration#isMetricsEnabled}).
     */
    public Metrics getMetrics() {
        return manager.configuration.isMetricsEnabled()
             ? manager.metrics
             : null;
    }

    /**
     * Shuts down this cluster instance.
     *
     * This closes all connections from all the sessions of this {@code
     * Cluster} instance and reclaims all resources used by it.
     * <p>
<<<<<<< HEAD
     * This method has no effect if the cluster was already shut down.
=======
     * This method waits indefinitely for the driver to shutdown.
     * <p>
     * This method has no effect if the cluster was already shutdown.
>>>>>>> 9de8b5db
     */
    public void shutdown() {
        shutdown(Long.MAX_VALUE, TimeUnit.MILLISECONDS);
    }

    /**
     * Shutdown this cluster instance, only waiting a definite amount of time.
     *
     * This closes all connections from all the sessions of this {@code
     * Cluster} instance and reclaim all resources used by it.
     * <p>
     * Note that this method is not thread safe in the sense that if another
     * shutdown is perform in parallel, it might return {@code true} even if
     * the instance is not yet fully shutdown.
     *
     * @param timeout how long to wait for the cluster instance to shutdown.
     * @param unit the unit for the timeout.
     * @return {@code true} if the instance has been properly shutdown within
     * the {@code timeout}, {@code false} otherwise.
     */
    public boolean shutdown(long timeout, TimeUnit unit) {
        try {
            return manager.shutdown(timeout, unit);
        } catch (InterruptedException e) {
            Thread.currentThread().interrupt();
            return false;
        }
    }

    /**
     * Initializer for {@link Cluster} instances.
     * <p>
     * If you want to create a new {@code Cluster} instance programmatically,
     * then it is advised to use {@link Cluster.Builder} which can be obtained from the
     * {@link Cluster#builder} method.
     * <p>
     * But it is also possible to implement a custom {@code Initializer} that
     * retrieves initialization from a web-service or from a configuration file.
     */
    public interface Initializer {

        /**
         * Returns the initial Cassandra hosts to connect to.
         *
         * @return the initial Cassandra contact points. See {@link Builder#addContactPoint}
         * for more details on contact points.
         */
        public List<InetAddress> getContactPoints();

        /**
         * The configuration to use for the new cluster.
         * <p>
         * Note that some configuration can be modified after the cluster
         * initialization but some others cannot. In particular, the ones that
         * cannot be changed afterwards includes:
         * <ul>
         *   <li>the port use to connect to Cassandra nodes (see {@link ProtocolOptions}).</li>
         *   <li>the policies used (see {@link Policies}).</li>
         *   <li>the authentication info provided (see {@link Configuration}).</li>
         *   <li>whether metrics are enabled (see {@link Configuration}).</li>
         * </ul>
         *
         * @return the configuration to use for the new cluster.
         */
        public Configuration getConfiguration();
    }

    /**
     * Helper class to build {@link Cluster} instances.
     */
    public static class Builder implements Initializer {

        private final List<InetAddress> addresses = new ArrayList<InetAddress>();
        private int port = ProtocolOptions.DEFAULT_PORT;
        private AuthInfoProvider authProvider = AuthInfoProvider.NONE;

        private LoadBalancingPolicy loadBalancingPolicy;
        private ReconnectionPolicy reconnectionPolicy;
        private RetryPolicy retryPolicy;

        private ProtocolOptions.Compression compression = ProtocolOptions.Compression.NONE;
        private boolean metricsEnabled = true;
        private final PoolingOptions poolingOptions = new PoolingOptions();
        private final SocketOptions socketOptions = new SocketOptions();

        public List<InetAddress> getContactPoints() {
            return addresses;
        }

        /**
         * The port to use to connect to the Cassandra host.
         *
         * If not set through this method, the default port (9042) will be used
         * instead.
         *
         * @param port the port to set.
         * @return this Builder
         */
        public Builder withPort(int port) {
            this.port = port;
            return this;
        }

        /**
         * Adds a contact point.
         *
         * Contact points are addresses of Cassandra nodes that the driver uses
         * to discover the cluster topology. Only one contact point is required
         * (the driver will retrieve the address of the other nodes
         * automatically), but it is usually a good idea to provide more than
         * one contact point, because if that single contact point is unavailable,
         * the driver cannot initialize itself correctly.
         *
         * @param address the address of the node to connect to
         * @return this Builder
         *
         * @throws IllegalArgumentException if no IP address for {@code address}
         * could be found
         * @throws SecurityException if a security manager is present and
         * permission to resolve the host name is denied.
         */
        public Builder addContactPoint(String address) {
            try {
                this.addresses.add(InetAddress.getByName(address));
                return this;
            } catch (UnknownHostException e) {
                throw new IllegalArgumentException(e.getMessage());
            }
        }

        /**
         * Adds contact points.
         *
         * See {@link Builder#addContactPoint} for more details on contact
         * points.
         *
         * @param addresses addresses of the nodes to add as contact point
         * @return this Builder
         *
         * @throws IllegalArgumentException if no IP address for at least one
         * of {@code addresses} could be found
         * @throws SecurityException if a security manager is present and
         * permission to resolve the host name is denied.
         *
         * @see Builder#addContactPoint
         */
        public Builder addContactPoints(String... addresses) {
            for (String address : addresses)
                addContactPoint(address);
            return this;
        }

        /**
         * Adds contact points.
         *
         * See {@link Builder#addContactPoint} for more details on contact
         * points.
         *
         * @param addresses addresses of the nodes to add as contact point
         * @return this Builder
         *
         * @see Builder#addContactPoint
         */
        public Builder addContactPoints(InetAddress... addresses) {
            for (InetAddress address : addresses)
                this.addresses.add(address);
            return this;
        }

        /**
         * Configures the load balancing policy to use for the new cluster.
         * <p>
         * If no load balancing policy is set through this method,
         * {@link Policies#DEFAULT_LOAD_BALANCING_POLICY} will be used instead.
         *
         * @param policy the load balancing policy to use
         * @return this Builder
         */
        public Builder withLoadBalancingPolicy(LoadBalancingPolicy policy) {
            this.loadBalancingPolicy = policy;
            return this;
        }

        /**
         * Configures the reconnection policy to use for the new cluster.
         * <p>
         * If no reconnection policy is set through this method,
         * {@link Policies#DEFAULT_RECONNECTION_POLICY} will be used instead.
         *
         * @param policy the reconnection policy to use
         * @return this Builder
         */
        public Builder withReconnectionPolicy(ReconnectionPolicy policy) {
            this.reconnectionPolicy = policy;
            return this;
        }

        /**
         * Configures the retry policy to use for the new cluster.
         * <p>
         * If no retry policy is set through this method,
         * {@link Policies#DEFAULT_RETRY_POLICY} will be used instead.
         *
         * @param policy the retry policy to use
         * @return this Builder
         */
        public Builder withRetryPolicy(RetryPolicy policy) {
            this.retryPolicy = policy;
            return this;
        }

        /**
         * Uses the provided {@code AuthInfoProvider} to connect to Cassandra hosts.
         * <p>
         * This is optional if the Cassandra cluster has been configured to not
         * require authentication (the default).
         *
         * @param authInfoProvider the authentication info provider to use
         * @return this Builder
         */
        public Builder withAuthInfoProvider(AuthInfoProvider authInfoProvider) {
            this.authProvider = authInfoProvider;
            return this;
        }

        /**
         * Sets the compression to use for the transport.
         *
         * @param compression the compression to set
         * @return this Builder
         *
         * @see ProtocolOptions.Compression
         */
        public Builder withCompression(ProtocolOptions.Compression compression) {
            this.compression = compression;
            return this;
        }

        /**
         * Disables metrics collection for the created cluster (metrics are
         * enabled by default otherwise).
         *
         * @return this builder
         */
        public Builder withoutMetrics() {
            this.metricsEnabled = false;
            return this;
        }

        /**
         * Return the pooling options used by this builder.
         *
         * @return the pooling options that will be used by this builder. You
         * can use the returned object to define the initial pooling options
         * for the built cluster.
         */
        public PoolingOptions poolingOptions() {
            return poolingOptions;
        }

        /**
         * Returns the socket options used by this builder.
         *
         * @return the socket options that will be used by this builder. You
         * can use the returned object to define the initial socket options
         * for the built cluster.
         */
        public SocketOptions socketOptions() {
            return socketOptions;
        }

        /**
         * The configuration that will be used for the new cluster.
         * <p>
         * You <b>should not</b> modify this object directly because changes made
         * to the returned object may not be used by the cluster build.
         * Instead, you should use the other methods of this {@code Builder}.
         *
         * @return the configuration to use for the new cluster.
         */
        public Configuration getConfiguration() {
            Policies policies = new Policies(
                loadBalancingPolicy == null ? Policies.DEFAULT_LOAD_BALANCING_POLICY : loadBalancingPolicy,
                reconnectionPolicy == null ? Policies.DEFAULT_RECONNECTION_POLICY : reconnectionPolicy,
                retryPolicy == null ? Policies.DEFAULT_RETRY_POLICY : retryPolicy
            );
            return new Configuration(policies,
                                     new ProtocolOptions(port).setCompression(compression),
                                     poolingOptions,
                                     socketOptions,
                                     authProvider,
                                     metricsEnabled);
        }

        /**
         * Builds the cluster with the configured set of initial contact points
         * and policies.
         *
         * This is a convenience method for {@code Cluster.buildFrom(this)}.
         *
         * @return the newly built Cluster instance.
         *
         * @throws NoHostAvailableException if none of the contact points
         * provided can be reached.
<<<<<<< HEAD
         * @throws AuthenticationException if an authentication error occurs.
         * while contacting the initial contact points
=======
         * @throws AuthenticationException if while contacting the initial
         * contact points an authentication error occurs.
>>>>>>> 9de8b5db
         */
        public Cluster build() {
            return Cluster.buildFrom(this);
        }
    }

    private static ThreadFactory threadFactory(String nameFormat) {
        return new ThreadFactoryBuilder().setNameFormat(nameFormat).build();
    }

    static long timeSince(long start, TimeUnit unit) {
        return unit.convert(System.currentTimeMillis() - start, TimeUnit.MILLISECONDS);
    }

    /**
     * The sessions and hosts managed by this a Cluster instance.
     * <p>
     * Note: the reason we create a Manager object separate from Cluster is
     * that Manager is not publicly visible. For instance, we wouldn't want
     * user to be able to call the {@link #onUp} and {@link #onDown} methods.
     */
    class Manager implements Host.StateListener, Connection.DefaultResponseHandler {

        // Initial contacts point
        final List<InetAddress> contactPoints;
        final Set<Session> sessions = new CopyOnWriteArraySet<Session>();

        final Metadata metadata;
        final Configuration configuration;
        final Metrics metrics;

        final Connection.Factory connectionFactory;
        final ControlConnection controlConnection;

        final ConvictionPolicy.Factory convictionPolicyFactory = new ConvictionPolicy.Simple.Factory();

        final ScheduledExecutorService reconnectionExecutor = Executors.newScheduledThreadPool(2, threadFactory("Reconnection-%d"));
        // scheduledTasksExecutor is used to process C* notifications. So having it mono-threaded ensures notifications are
        // applied in the order received.
        final ScheduledExecutorService scheduledTasksExecutor = Executors.newScheduledThreadPool(1, threadFactory("Scheduled Tasks-%d"));

        final ExecutorService executor = Executors.newCachedThreadPool(threadFactory("Cassandra Java Driver worker-%d"));

        final AtomicBoolean isShutdown = new AtomicBoolean(false);

        // All the queries that have been prepared (we keep them so we can re-prepared them when a node fail or a
        // new one join the cluster).
        // Note: we could move this down to the session level, but since prepared statement are global to a node,
        // this would yield a slightly less clear behavior.
        final Map<MD5Digest, PreparedStatement> preparedQueries = new ConcurrentHashMap<MD5Digest, PreparedStatement>();

        private Manager(List<InetAddress> contactPoints, Configuration configuration) {
            this.configuration = configuration;
            this.metadata = new Metadata(this);
            this.contactPoints = contactPoints;
            this.connectionFactory = new Connection.Factory(this, configuration.getAuthInfoProvider());

            for (InetAddress address : contactPoints)
                addHost(address, false);

            this.controlConnection = new ControlConnection(this, metadata);

            this.metrics = new Metrics(this);
            this.configuration.register(this);

            try {
                this.controlConnection.connect();
            } catch (NoHostAvailableException e) {
                try {
                    shutdown(0, TimeUnit.MILLISECONDS);
                } catch (InterruptedException ie) {
                    Thread.currentThread().interrupt();
                }
                throw e;
            }
        }

        // This is separated from the constructor because this reference the
        // Cluster object, whose manager won't be properly initialized until
        // the constructor returns.
        private void init() {
            this.configuration.getPolicies().getLoadBalancingPolicy().init(Cluster.this, metadata.getAllHosts());
        }

        Cluster getCluster() {
            return Cluster.this;
        }

        private Session newSession() {
            Session session = new Session(Cluster.this, metadata.allHosts());
            sessions.add(session);
            return session;
        }

        private boolean shutdown(long timeout, TimeUnit unit) throws InterruptedException {

            if (!isShutdown.compareAndSet(false, true))
                return true;

            logger.debug("Shutting down");

            long start = System.currentTimeMillis();
            boolean success = true;

            success &= controlConnection.shutdown(timeout, unit);

            for (Session session : sessions)
                success &= session.shutdown(timeout - timeSince(start, unit), unit);

            reconnectionExecutor.shutdown();
            scheduledTasksExecutor.shutdown();
            executor.shutdown();

            success &= connectionFactory.shutdown(timeout - timeSince(start, unit), unit);

            if (metrics != null)
                metrics.shutdown();

            // Note that it's on purpose that we shutdown everything *even* if the timeout
            // is reached early
            return success
                && reconnectionExecutor.awaitTermination(timeout - timeSince(start, unit), unit)
                && scheduledTasksExecutor.awaitTermination(timeout - timeSince(start, unit), unit)
                && executor.awaitTermination(timeout - timeSince(start, unit), unit);
        }

        public void onUp(Host host) {
            logger.trace("Host {} is UP", host);

            // If there is a reconnection attempt scheduled for that node, cancel it
            ScheduledFuture scheduledAttempt = host.reconnectionAttempt.getAndSet(null);
            if (scheduledAttempt != null)
                scheduledAttempt.cancel(false);

            try {
                prepareAllQueries(host);
            } catch (InterruptedException e) {
                Thread.currentThread().interrupt();
                // Don't propagate because we don't want to prevent other listener to run
            }

            controlConnection.onUp(host);
            for (Session s : sessions)
                s.manager.onUp(host);
        }

        public void onDown(final Host host) {
            logger.trace("Host {} is DOWN", host);
            controlConnection.onDown(host);
            for (Session s : sessions)
                s.manager.onDown(host);

            // Note: we basically waste the first successful reconnection, but it's probably not a big deal
            logger.debug("{} is down, scheduling connection retries", host);
            new AbstractReconnectionHandler(reconnectionExecutor, configuration.getPolicies().getReconnectionPolicy().newSchedule(), host.reconnectionAttempt) {

                protected Connection tryReconnect() throws ConnectionException, InterruptedException {
                    return connectionFactory.open(host);
                }

                protected void onReconnection(Connection connection) {
                    logger.debug("Successful reconnection to {}, setting host UP", host);
                    host.getMonitor().setUp();
                }

                protected boolean onConnectionException(ConnectionException e, long nextDelayMs) {
                    if (logger.isDebugEnabled())
                        logger.debug("Failed reconnection to {} ({}), scheduling retry in {} milliseconds", new Object[]{ host, e.getMessage(), nextDelayMs});
                    return true;
                }

                protected boolean onUnknownException(Exception e, long nextDelayMs) {
                    logger.error(String.format("Unknown error during control connection reconnection, scheduling retry in %d milliseconds", nextDelayMs), e);
                    return true;
                }

            }.start();
        }

        public void onAdd(Host host) {
            logger.trace("Adding new host {}", host);

            try {
                prepareAllQueries(host);
            } catch (InterruptedException e) {
                Thread.currentThread().interrupt();
                // Don't propagate because we don't want to prevent other listener to run
            }

            controlConnection.onAdd(host);
            for (Session s : sessions)
                s.manager.onAdd(host);
        }

        public void onRemove(Host host) {
            logger.trace("Removing host {}", host);
            controlConnection.onRemove(host);
            for (Session s : sessions)
                s.manager.onRemove(host);
        }

        public Host addHost(InetAddress address, boolean signal) {
            Host newHost = metadata.add(address);
            if (newHost != null && signal) {
                logger.info("New Cassandra host {} added", newHost);
                onAdd(newHost);
            }
            return newHost;
        }

        public void removeHost(Host host) {
            if (host == null)
                return;

            if (metadata.remove(host)) {
                logger.info("Cassandra host {} removed", host);
                onRemove(host);
            }
        }

        public void ensurePoolsSizing() {
            for (Session session : sessions) {
                for (HostConnectionPool pool : session.manager.pools.values())
                    pool.ensureCoreConnections();
            }
        }

        // Prepare a query on all nodes
        // Note that this *assumes* the query is valid.
        public void prepare(MD5Digest digest, PreparedStatement stmt, InetAddress toExclude) throws InterruptedException {
            preparedQueries.put(digest, stmt);
            for (Session s : sessions)
                s.manager.prepare(stmt.getQueryString(), toExclude);
        }

        private void prepareAllQueries(Host host) throws InterruptedException {
            if (preparedQueries.isEmpty())
                return;

            logger.debug("Preparing {} prepared queries on newly up node {}", preparedQueries.size(), host);
            try {
                Connection connection = connectionFactory.open(host);

                try
                {
                    try {
                        ControlConnection.waitForSchemaAgreement(connection, metadata);
                    } catch (ExecutionException e) {
                        // As below, just move on
                    }

                    // Furthermore, along with each prepared query we keep the current keyspace at the time of preparation
                    // as we need to make it is the same when we re-prepare on new/restarted nodes. Most query will use the
                    // same keyspace so keeping it each time is slightly wasteful, but this doesn't really matter and is
                    // simpler. Besides, we do avoid in prepareAllQueries to not set the current keyspace more than needed.

                    // We need to make sure we prepared every query with the right current keyspace, i.e. the one originally
                    // used for preparing it. However, since we are likely that all prepared query belong to only a handful
                    // of different keyspace (possibly only one), and to avoid setting the current keyspace more than needed,
                    // we first sort the query per keyspace.
                    SetMultimap<String, String> perKeyspace = HashMultimap.create();
                    for (PreparedStatement ps : preparedQueries.values()) {
                        // It's possible for a query to not have a current keyspace. But since null doesn't work well as
                        // map keys, we use the empty string instead (that is not a valid keyspace name).
                        String keyspace = ps.getQueryKeyspace() == null ? "" : ps.getQueryKeyspace();
                        perKeyspace.put(keyspace, ps.getQueryString());
                    }

                    for (String keyspace : perKeyspace.keySet())
                    {
                        // Empty string mean no particular keyspace to set
                        if (!keyspace.isEmpty())
                            connection.setKeyspace(keyspace);

                        List<Connection.Future> futures = new ArrayList<Connection.Future>(preparedQueries.size());
                        for (String query : perKeyspace.get(keyspace)) {
                            futures.add(connection.write(new PrepareMessage(query)));
                        }
                        for (Connection.Future future : futures) {
                            try {
                                future.get();
                            } catch (ExecutionException e) {
                                // This "might" happen if we drop a CF but haven't removed it's prepared queries (which we don't do
                                // currently). It's not a big deal however as if it's a more serious problem it'll show up later when
                                // the query is tried for execution.
                                logger.debug("Unexpected error while preparing queries on new/newly up host", e);
                            }
                        }
                    }
                } finally {
                    connection.close(0, TimeUnit.MILLISECONDS);
                }
            } catch (ConnectionException e) {
                // Ignore, not a big deal
            } catch (AuthenticationException e) {
                // That's a bad news, but ignore at this point
            } catch (BusyConnectionException e) {
                // Ignore, not a big deal
            }
        }

        public void submitSchemaRefresh(final String keyspace, final String table) {
            logger.trace("Submitting schema refresh");
            executor.submit(new Runnable() {
                public void run() {
                    try {
                        controlConnection.refreshSchema(keyspace, table);
                    } catch (InterruptedException e) {
                        Thread.currentThread().interrupt();
                    }
                }
            });
        }

        // refresh the schema using the provided connection, and notice the future with the provided resultset once done
        public void refreshSchema(final Connection connection, final SimpleFuture future, final ResultSet rs, final String keyspace, final String table) {
            if (logger.isDebugEnabled())
                logger.debug("Refreshing schema for {}{}", keyspace == null ? "" : keyspace, table == null ? "" : "." + table);

            executor.submit(new Runnable() {
                public void run() {
                    try {
                        // Before refreshing the schema, wait for schema agreement so that querying a table just after having created it don't fail.
                        ControlConnection.waitForSchemaAgreement(connection, metadata);
                        ControlConnection.refreshSchema(connection, keyspace, table, Cluster.Manager.this);
                    } catch (Exception e) {
                        logger.error("Error during schema refresh ({}). The schema from Cluster.getMetadata() might appear stale. Asynchronously submitting job to fix.", e.getMessage());
                        submitSchemaRefresh(keyspace, table);
                    } finally {
                        // Always sets the result
                        future.set(rs);
                    }
                }
            });
        }

        // Called when some message has been received but has been initiated from the server (streamId < 0).
        public void handle(Message.Response response) {

            if (!(response instanceof EventMessage)) {
                logger.error("Received an unexpected message from the server: {}", response);
                return;
            }

            final Event event = ((EventMessage)response).event;

            logger.debug("Received event {}, scheduling delivery", response);

            // When handle is called, the current thread is a network I/O  thread, and we don't want to block
            // it (typically addHost() will create the connection pool to the new node, which can take time)
            // Besides, up events are usually sent a bit too early (since they're triggered once gossip is up,
            // but that before the client-side server is up) so adds a 1 second delay in that case.
            // TODO: this delay is honestly quite random. We should do something on the C* side to fix that.
            scheduledTasksExecutor.schedule(new Runnable() {
                public void run() {
                    switch (event.type) {
                        case TOPOLOGY_CHANGE:
                            Event.TopologyChange tpc = (Event.TopologyChange)event;
                            switch (tpc.change) {
                                case NEW_NODE:
                                    addHost(tpc.node.getAddress(), true);
                                    break;
                                case REMOVED_NODE:
                                    removeHost(metadata.getHost(tpc.node.getAddress()));
                                    break;
                                case MOVED_NODE:
                                    controlConnection.refreshNodeListAndTokenMap();
                                    break;
                            }
                            break;
                        case STATUS_CHANGE:
                            Event.StatusChange stc = (Event.StatusChange)event;
                            switch (stc.status) {
                                case UP:
                                    Host hostUp = metadata.getHost(stc.node.getAddress());
                                    if (hostUp == null) {
                                        // first time we heard about that node apparently, add it
                                        addHost(stc.node.getAddress(), true);
                                    } else {
                                        hostUp.getMonitor().setUp();
                                    }
                                    break;
                                case DOWN:
                                    // Note that there is a slight risk we can receive the event late and thus
                                    // mark the host down even though we already had reconnected successfully.
                                    // But it is unlikely, and don't have too much consequence since we'll try reconnecting
                                    // right away, so we favor the detection to make the Host.isUp method more reliable.
                                    Host hostDown = metadata.getHost(stc.node.getAddress());
                                    if (hostDown != null) {
                                        hostDown.getMonitor().setDown();
                                    }
                                    break;
                            }
                            break;
                        case SCHEMA_CHANGE:
                            Event.SchemaChange scc = (Event.SchemaChange)event;
                            switch (scc.change) {
                                case CREATED:
                                    if (scc.table.isEmpty())
                                        submitSchemaRefresh(null, null);
                                    else
                                        submitSchemaRefresh(scc.keyspace, null);
                                    break;
                                case DROPPED:
                                    if (scc.table.isEmpty())
                                        submitSchemaRefresh(null, null);
                                    else
                                        submitSchemaRefresh(scc.keyspace, null);
                                    break;
                                case UPDATED:
                                    if (scc.table.isEmpty())
                                        submitSchemaRefresh(scc.keyspace, null);
                                    else
                                        submitSchemaRefresh(scc.keyspace, scc.table);
                                    break;
                            }
                            break;
                    }
                }
            }, delayForEvent(event), TimeUnit.SECONDS);
        }

        private int delayForEvent(Event event) {
            switch (event.type) {
                case TOPOLOGY_CHANGE:
                    // Could probably be 0 for REMOVED_NODE but it's inconsequential
                    return 1;
                case STATUS_CHANGE:
                    Event.StatusChange stc = (Event.StatusChange)event;
                    if (stc.status == Event.StatusChange.Status.UP)
                        return 1;
                    break;
            }
            return 0;
        }

    }
}<|MERGE_RESOLUTION|>--- conflicted
+++ resolved
@@ -50,13 +50,8 @@
  *       // do something ...
  * </pre>
  * <p>
-<<<<<<< HEAD
  * A cluster object maintains a permanent connection to one of the cluster nodes
- * which it uses solely to maintain informations on the state and current
-=======
- * A cluster object maintains a permanent connection to one of the cluster node
- * that it uses solely to maintain information on the state and current
->>>>>>> 9de8b5db
+ * which it uses solely to maintain information on the state and current
  * topology of the cluster. Using the connection, the driver will discover all
  * the nodes currently in the cluster as well as new nodes joining the cluster
  * subsequently.
@@ -88,13 +83,8 @@
      * can be reached.
      * @throws IllegalArgumentException if the list of contact points provided
      * by {@code initializer} is empty or if not all those contact points have the same port.
-<<<<<<< HEAD
      * @throws AuthenticationException if an authentication error occurs
      * while contacting the initial contact points.
-=======
-     * @throws AuthenticationException if while contacting the initial
-     * contact points an authentication error occurs.
->>>>>>> 9de8b5db
      */
     public static Cluster buildFrom(Initializer initializer) {
         List<InetAddress> contactPoints = initializer.getContactPoints();
@@ -180,13 +170,9 @@
      * This closes all connections from all the sessions of this {@code
      * Cluster} instance and reclaims all resources used by it.
      * <p>
-<<<<<<< HEAD
+     * This method waits indefinitely for the driver to shut down.
+     * <p>
      * This method has no effect if the cluster was already shut down.
-=======
-     * This method waits indefinitely for the driver to shutdown.
-     * <p>
-     * This method has no effect if the cluster was already shutdown.
->>>>>>> 9de8b5db
      */
     public void shutdown() {
         shutdown(Long.MAX_VALUE, TimeUnit.MILLISECONDS);
@@ -491,13 +477,8 @@
          *
          * @throws NoHostAvailableException if none of the contact points
          * provided can be reached.
-<<<<<<< HEAD
          * @throws AuthenticationException if an authentication error occurs.
          * while contacting the initial contact points
-=======
-         * @throws AuthenticationException if while contacting the initial
-         * contact points an authentication error occurs.
->>>>>>> 9de8b5db
          */
         public Cluster build() {
             return Cluster.buildFrom(this);
