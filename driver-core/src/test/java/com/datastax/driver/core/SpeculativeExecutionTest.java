--- conflicted
+++ resolved
@@ -51,13 +51,9 @@
 
         loadBalancingPolicy = new SortingLoadBalancingPolicy();
         cluster = Cluster.builder()
-<<<<<<< HEAD
-                .addContactPoint(scassandras.address(2))
+                .addContactPointsWithPorts(scassandras.address(2))
+                .withAddressTranslator(scassandras.addressTranslator())
                 .withProtocolVersion(ProtocolVersion.V2) // Scassandra does not support V3 nor V4 yet
-=======
-                .addContactPointsWithPorts(scassandras.address(2))
-                .withAddressTranslater(scassandras.addressTranslator())
->>>>>>> 9300eb71
                 .withLoadBalancingPolicy(loadBalancingPolicy)
                 .withSpeculativeExecutionPolicy(new ConstantSpeculativeExecutionPolicy(speculativeExecutionDelay, 1))
                 .withQueryOptions(new QueryOptions().setDefaultIdempotence(true))
@@ -85,9 +81,9 @@
     @Test(groups = "short")
     public void should_not_start_speculative_execution_if_first_execution_completes_successfully() {
         scassandras.node(1).primingClient().prime(PrimingRequest.queryBuilder()
-                        .withQuery("mock query")
-                        .withRows(row("result", "result1"))
-                        .build()
+                .withQuery("mock query")
+                .withRows(row("result", "result1"))
+                .build()
         );
 
         long execStartCount = errors.getSpeculativeExecutions().getCount();
@@ -104,17 +100,17 @@
     public void should_not_start_speculative_execution_if_first_execution_retries_but_is_still_fast_enough() {
         // will retry once on this node:
         scassandras.node(1).primingClient().prime(PrimingRequest.queryBuilder()
-                        .withQuery("mock query")
-                        .withConsistency(PrimingRequest.Consistency.TWO)
-                        .withResult(PrimingRequest.Result.read_request_timeout)
-                        .build()
-        );
-
-        scassandras.node(1).primingClient().prime(PrimingRequest.queryBuilder()
-                        .withQuery("mock query")
-                        .withConsistency(PrimingRequest.Consistency.ONE)
-                        .withRows(row("result", "result1"))
-                        .build()
+                .withQuery("mock query")
+                .withConsistency(PrimingRequest.Consistency.TWO)
+                .withResult(PrimingRequest.Result.read_request_timeout)
+                .build()
+        );
+
+        scassandras.node(1).primingClient().prime(PrimingRequest.queryBuilder()
+                .withQuery("mock query")
+                .withConsistency(PrimingRequest.Consistency.ONE)
+                .withRows(row("result", "result1"))
+                .build()
         );
 
         long execStartCount = errors.getSpeculativeExecutions().getCount();
@@ -134,16 +130,16 @@
     @Test(groups = "short")
     public void should_start_speculative_execution_if_first_execution_takes_too_long() {
         scassandras.node(1).primingClient().prime(PrimingRequest.queryBuilder()
-                        .withQuery("mock query")
-                        .withFixedDelay(400)
-                        .withRows(row("result", "result1"))
-                        .build()
+                .withQuery("mock query")
+                .withFixedDelay(400)
+                .withRows(row("result", "result1"))
+                .build()
         );
 
         scassandras.node(2).primingClient().prime(PrimingRequest.queryBuilder()
-                        .withQuery("mock query")
-                        .withRows(row("result", "result2"))
-                        .build()
+                .withQuery("mock query")
+                .withRows(row("result", "result2"))
+                .build()
         );
         long execStartCount = errors.getSpeculativeExecutions().getCount();
 
@@ -207,14 +203,10 @@
         SpeculativeExecutionPolicy mockPolicy = mock(SpeculativeExecutionPolicy.class);
 
         Cluster cluster = Cluster.builder()
-<<<<<<< HEAD
-                .addContactPoint(CCMBridge.ipOfNode(2))
-                        // Scassandra does not support V3 nor V4 yet, and V4 may cause the server to crash
+                .addContactPointsWithPorts(scassandras.address(2))
+                .withAddressTranslator(scassandras.addressTranslator())
+                // Scassandra does not support V3 nor V4 yet, and V4 may cause the server to crash
                 .withProtocolVersion(ProtocolVersion.V2)
-=======
-                .addContactPointsWithPorts(scassandras.address(2))
-                .withAddressTranslater(scassandras.addressTranslator())
->>>>>>> 9300eb71
                 .withSpeculativeExecutionPolicy(mockPolicy)
                 .build();
 
